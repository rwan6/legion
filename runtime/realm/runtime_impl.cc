--- conflicted
+++ resolved
@@ -37,17 +37,6 @@
   typedef LegionRuntime::LowLevel::RemoteFillMessage RemoteFillMessage;
 };
 
-<<<<<<< HEAD
-#ifdef USE_CUDA
-#include "lowlevel_gpu.h"
-namespace Realm {
-  typedef LegionRuntime::LowLevel::GPUProcessor GPUProcessor;
-  typedef LegionRuntime::LowLevel::GPUFBMemory GPUFBMemory;
-  typedef LegionRuntime::LowLevel::GPUZCMemory GPUZCMemory;
-  typedef LegionRuntime::LowLevel::GPUWorker GPUWorker;
-};
-#endif
-
 // create xd message and update bytes read/write messages
 #include "channel.h"
 namespace Realm {
@@ -60,8 +49,6 @@
   typedef LegionRuntime::LowLevel::UpdateBytesReadMessage UpdateBytesReadMessage;
 }
 
-=======
->>>>>>> f401efb7
 #include <unistd.h>
 #include <signal.h>
 
@@ -698,15 +685,10 @@
 			    core_reservations,
 			    stack_size_in_mb << 20);
 
-<<<<<<< HEAD
+      //LegionRuntime::LowLevel::create_builtin_dma_channels(this);
+
       //LegionRuntime::LowLevel::start_dma_worker_threads(dma_worker_threads,
       //                                                  core_reservations);
-=======
-      LegionRuntime::LowLevel::create_builtin_dma_channels(this);
-
-      LegionRuntime::LowLevel::start_dma_worker_threads(dma_worker_threads,
-							core_reservations);
->>>>>>> f401efb7
 
 #ifdef EVENT_TRACING
       // Always initialize even if we won't dump to file, otherwise segfaults happen
